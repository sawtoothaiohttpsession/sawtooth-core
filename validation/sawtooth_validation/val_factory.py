# Copyright 2018 Intel Corporation
#
# Licensed under the Apache License, Version 2.0 (the "License");
# you may not use this file except in compliance with the License.
# You may obtain a copy of the License at
#
#     http://www.apache.org/licenses/LICENSE-2.0
#
# Unless required by applicable law or agreed to in writing, software
# distributed under the License is distributed on an "AS IS" BASIS,
# WITHOUT WARRANTIES OR CONDITIONS OF ANY KIND, either express or implied.
# See the License for the specific language governing permissions and
# limitations under the License.
# ------------------------------------------------------------------------------
import abc

class Transaction(metaclass=abc.ABCMeta):
    @abc.abstractmethod
    def __init__(self):
        return
    
    @abc.abstractmethod    
    def get_signer(self):
        return
    
    @abc.abstractmethod
    def _calculate_address(self):
        return
    
    @abc.abstractmethod    
    def _create_txn(self):
        return
    
<<<<<<< HEAD
    @abc.abstractmethod    
    def create_batch(self):
        return
    
=======
    @abc.abstractmethod
    def create_batch(self):
        return
    

>>>>>>> f77f3428
<|MERGE_RESOLUTION|>--- conflicted
+++ resolved
@@ -31,15 +31,7 @@
     def _create_txn(self):
         return
     
-<<<<<<< HEAD
     @abc.abstractmethod    
     def create_batch(self):
         return
     
-=======
-    @abc.abstractmethod
-    def create_batch(self):
-        return
-    
-
->>>>>>> f77f3428
