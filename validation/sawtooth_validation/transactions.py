# Copyright 2018 Intel Corporation
#
# Licensed under the Apache License, Version 2.0 (the "License");
# you may not use this file except in compliance with the License.
# You may obtain a copy of the License at
#
#     http://www.apache.org/licenses/LICENSE-2.0
#
# Unless required by applicable law or agreed to in writing, software
# distributed under the License is distributed on an "AS IS" BASIS,
# WITHOUT WARRANTIES OR CONDITIONS OF ANY KIND, either express or implied.
# See the License for the specific language governing permissions and
# limitations under the License.
# ------------------------------------------------------------------------------
import hashlib

from google.protobuf.json_format import MessageToDict


from sawtooth_signing import create_context
from sawtooth_signing import CryptoFactory

from sawtooth_validation.message_factory.supplychain_message_factory\
                        import SupplyChainMessageFactory

from sawtooth_validation.message_factory.smallbank_message_factory\
                        import SmallBankMessageFactory

from sawtooth_validation.message_factory.intkey_message_factory\
                        import IntkeyMessageFactory

from sawtooth_validation.val_factory import Transaction

AGENT = 'ae'
PROPERTY = 'ea'
PROPOSAL = 'aa'
RECORD = 'ec'
RECORD_TYPE = 'ee'
                        
                             
class SmallBankDependentTxns(Transaction):
    def __init__(self):
        signer = self.get_signer()
        self.factory=SmallBankMessageFactory(signer=signer)

    def get_signer(self):
        context = create_context('secp256k1')
        private_key = context.new_random_private_key()
        signer = CryptoFactory(context).new_signer(private_key)
        return signer
    
    def create_batch(self,txns):
        return self.factory._create_batch(txns)
    
    def _create_txn(self,txn):
        return self.factory.create_payload(address,payload)
        
        
    def _calculate_address(self,cust1):
        NAMESPACE= hashlib.sha512('smallbank'.encode('utf-8')).hexdigest()[0:6] 
        CUST_HEX= hashlib.sha512(str(cust1).encode('utf-8')).hexdigest()[0:64]
        addr1=NAMESPACE+CUST_HEX
        return addr1
    
    def _create_account(self,cust_id,name,amount,deps=None):
        acc = self.factory.create_account(cust_id,name,amount)
        address=[self._calculate_address(cust_id)]
        print(deps)
        txn = self.factory.create_payload(address,acc,deps)
        return txn
    
    
    def _create_send_payment(self,source_cust_id, dest_cust_id,amount,deps=None):
        acc = self.factory.send_payment(source_cust_id,dest_cust_id,amount)
        print(acc)
        address1=self._calculate_address(source_cust_id)
        address2=self._calculate_address(dest_cust_id)
        address_list=[address1,address2]
        print(address_list)
        txn = self.factory.create_payload(address_list,acc,deps)
        return txn
        
    
    def _create_deposit_checking(self,cust_id,amount,deps=None):
        acc = self.factory.deposit_checking(cust_id,amount)
        print(acc)
        address=[self._calculate_address(cust_id)]
        txn = self.factory.create_payload(address,acc,deps)
        return txn
    

class SupplyChainDependentTxns(Transaction):
    def __init__(self):
        signer = self.get_signer()
        self.factory=SupplyChainMessageFactory(signer=signer)
        self.public_key = self.factory._factory.get_public_key()

    def get_signer(self):
        context = create_context('secp256k1')
        private_key = context.new_random_private_key()
        signer = CryptoFactory(context).new_signer(private_key)
        return signer
    
    def create_batch(self,txns):
        return self.factory._create_batch(txns)
    
    def _create_txn(self,txn):
        return self.factory.create_payload(address,payload)
<<<<<<< HEAD
    
=======
        
>>>>>>> 938e5ffe
        
    def _calculate_address(self):
        NAMESPACE= hashlib.sha512('supplychain'.encode('utf-8')).hexdigest()[0:6] 
        address=NAMESPACE+AGENT+hashlib.sha512(self.public_key.encode('utf-8')).hexdigest()
        return address
    
    def _create_agent(self,name,deps=None):
        agent = self.factory.create_agent(name)
        print(agent)
        address=[self._calculate_address()]
        print(deps)
        txn = self.factory.create_payload(address,agent,deps)
        return txn


class SmallBankCyclicTxns(Transaction):
    def __init__(self,signer):
        context = create_context('secp256k1')
        private_key = context.new_random_private_key()
        signer = CryptoFactory(context).new_signer(private_key)
        self.payload=SmallBankMessageFactory(signer=signer)
    
    def get_signer(self):
        context = create_context('secp256k1')
        private_key = context.new_random_private_key()
        signer = CryptoFactory(context).new_signer(private_key)
        return signer
    
    def create_batch(self,txns):
        return self.factory._create_batch(txns)
    
    def _create_txn(self,txn):
        return self.factory.create_payload(address,payload)
    

class SupplyChainCyclicTxns(Transaction):
    def __init__(self,signer):
        context = create_context('secp256k1')
        private_key = context.new_random_private_key()
        signer = CryptoFactory(context).new_signer(private_key)
        self.payload=SupplyChainMessageFactory(signer=signer)
    
    def get_signer(self):
        context = create_context('secp256k1')
        private_key = context.new_random_private_key()
        signer = CryptoFactory(context).new_signer(private_key)
        return signer
    
    def create_batch(self,txns):
        return self.factory._create_batch(txns)
    
    def _create_txn(self,txn):
        return self.factory.create_payload(address,payload)

    

class ApiTxns(Transaction):
    def __init__(self,signer):
        signer=self.get_signer()
        self.factory=IntkeyMessageFactory(signer=signer)
        
    def get_signer(self):
        context = create_context('secp256k1')
        private_key = context.new_random_private_key()
        signer = CryptoFactory(context).new_signer(private_key)
        return signer
    
    def create_batch(self,txns):
        return self.factory._create_batch(txns)
    
    def _create_txn(self,txn):
        return self.factory.create_payload(address,payload)
        
    def _create_empty_txn(self):
        signer = get_signer()
        header = BatchHeader(
            signer_public_key=signer.get_public_key().as_hex(),
            transaction_ids=[])
    
        header_bytes = header.SerializeToString()
    
        signature = signer.sign(header_bytes)
    
        batch = Batch(
            header=header_bytes,
            transactions=[],
            header_signature=signature)
        
        return batch
    
    def _create_invalid_txn(self):
        payload=self.payload
        signer = get_signer()
        data = {}
        expected_trxns  = {}
        expected_batches = []
        address = _get_client_address()
        
        LOGGER.info("Creating intkey transactions with set operations")
        
        txns = [
            create_invalid_intkey_transaction("set", [] , 50 , signer),
        ]
        
        for txn in txns:
            dict = MessageToDict(
                    txn,
                    including_default_value_fields=True,
                    preserving_proto_field_name=True)
                    
            expected_trxns['trxn_id'] = [dict['header_signature']]
    
        
        LOGGER.info("Creating batches for transactions 1trn/batch")
    
        batches = [create_batch([txn], signer) for txn in txns]
        
        for batch in batches:
            dict = MessageToDict(
                    batch,
                    including_default_value_fields=True,
                    preserving_proto_field_name=True)
    
            batch_id = dict['header_signature']
            expected_batches.append(batch_id)
        
        data['expected_txns'] = expected_trxns['trxn_id'][::-1]
        data['expected_batches'] = expected_batches[::-1]
        data['address'] = address
    
        post_batch_list = [BatchList(batches=[batch]).SerializeToString() for batch in batches]
        
        for batch in post_batch_list:
            try:
                response = post_batch(batch)
            except urllib.error.HTTPError as error:
                LOGGER.info("Rest Api is not reachable")
                response = json.loads(error.fp.read().decode('utf-8'))
                LOGGER.info(response['error']['title'])
                LOGGER.info(response['error']['message'])<|MERGE_RESOLUTION|>--- conflicted
+++ resolved
@@ -106,11 +106,6 @@
     
     def _create_txn(self,txn):
         return self.factory.create_payload(address,payload)
-<<<<<<< HEAD
-    
-=======
-        
->>>>>>> 938e5ffe
         
     def _calculate_address(self):
         NAMESPACE= hashlib.sha512('supplychain'.encode('utf-8')).hexdigest()[0:6] 
